use crate::bitcoin_price::BitcoinPriceManager;
use crate::cli::settings::Settings;
use crate::db;
use crate::db::is_user_present;
use crate::flow;
use crate::lightning;
use crate::lightning::invoice::is_valid_invoice;
use crate::lightning::LndConnector;
use crate::lightning::get_ln_status;
use crate::messages;
use crate::models::Yadio;
use crate::nip33::{new_event, order_to_tags};
use crate::MESSAGE_QUEUES;
use crate::NOSTR_CLIENT;

use chrono::Duration;
use fedimint_tonic_lnd::lnrpc::invoice::InvoiceState;
use mostro_core::error::CantDoReason;
use mostro_core::error::MostroError::{self, *};
use mostro_core::error::ServiceError;
use mostro_core::message::{Action, Message, Payload};
use mostro_core::order::{Kind as OrderKind, Order, SmallOrder, Status};
use nostr::nips::nip59::UnwrappedGift;
use nostr_sdk::prelude::*;
use sqlx::Pool;
use sqlx::Sqlite;
use sqlx::SqlitePool;
use sqlx_crud::Crud;
use std::collections::HashMap;
use std::fmt::Write;
use std::str::FromStr;
use std::thread;
use tokio::sync::mpsc::channel;
use tracing::info;
use uuid::Uuid;

pub type FiatNames = std::collections::HashMap<String, String>;
const MAX_RETRY: u16 = 4;

pub async fn retries_yadio_request(
    req_string: &str,
    fiat_code: &str,
) -> Result<(Option<reqwest::Response>, bool), MostroError> {
    // Get Fiat list and check if currency exchange is available
    let api_req_string = "https://api.yadio.io/currencies".to_string();
    let fiat_list_check = reqwest::get(api_req_string)
        .await
        .map_err(|_| MostroInternalErr(ServiceError::NoAPIResponse))?
        .json::<FiatNames>()
        .await
        .map_err(|_| MostroInternalErr(ServiceError::MalformedAPIRes))?
        .contains_key(fiat_code);

    // Exit with error - no currency
    if !fiat_list_check {
        return Ok((None, fiat_list_check));
    }

    let res = reqwest::get(req_string)
        .await
        .map_err(|_| MostroInternalErr(ServiceError::NoAPIResponse))?;

    Ok((Some(res), fiat_list_check))
}

pub fn get_bitcoin_price(fiat_code: &str) -> Result<f64, MostroError> {
    BitcoinPriceManager::get_price(fiat_code)
        .ok_or(MostroError::MostroInternalErr(ServiceError::NoAPIResponse))
}

/// Request market quote from Yadio to have sats amount at actual market price
pub async fn get_market_quote(
    fiat_amount: &i64,
    fiat_code: &str,
    premium: i64,
) -> Result<i64, MostroError> {
    // Add here check for market price
    let req_string = format!(
        "https://api.yadio.io/convert/{}/{}/BTC",
        fiat_amount, fiat_code
    );
    info!("Requesting API price: {}", req_string);

    let mut req = (None, false);
    let mut no_answer_api = false;

    // Retry for 4 times
    for retries_num in 1..=MAX_RETRY {
        match retries_yadio_request(&req_string, fiat_code).await {
            Ok(response) => {
                req = response;
                break;
            }
            Err(_e) => {
                if retries_num == MAX_RETRY {
                    no_answer_api = true;
                }
                println!(
                    "API price request failed retrying - {} tentatives left.",
                    (MAX_RETRY - retries_num)
                );
                thread::sleep(std::time::Duration::from_secs(2));
            }
        };
    }

    // Case no answers from Yadio
    if no_answer_api {
        return Err(MostroError::MostroInternalErr(ServiceError::NoAPIResponse));
    }

    // No currency present
    if !req.1 {
        return Err(MostroError::MostroInternalErr(ServiceError::NoCurrency));
    }

    if req.0.is_none() {
        return Err(MostroError::MostroInternalErr(
            ServiceError::MalformedAPIRes,
        ));
    }

    let quote = if let Some(q) = req.0 {
        q.json::<Yadio>()
            .await
            .map_err(|_| MostroError::MostroInternalErr(ServiceError::MessageSerializationError))?
    } else {
        return Err(MostroError::MostroInternalErr(
            ServiceError::MalformedAPIRes,
        ));
    };

    let mut sats = quote.result * 100_000_000_f64;

    // Added premium value to have correct sats value
    if premium != 0 {
        sats += (premium as f64) / 100_f64 * sats;
    }

    Ok(sats as i64)
}

pub fn get_fee(amount: i64) -> i64 {
    let mostro_settings = Settings::get_mostro();
    // We calculate the bot fee
    let split_fee = (mostro_settings.fee * amount as f64) / 2.0;
    split_fee.round() as i64
}

/// Calculates the expiration timestamp for an order.
///
/// This function computes the expiration time based on the current time and application settings.
/// If an expiration timestamp is provided, it is clamped to a maximum allowed value (the current time plus
/// a configured maximum number of days). If no timestamp is given, a default expiration is calculated as the
/// current time plus a configured number of hours.
///
/// # Returns
///
/// The computed expiration timestamp as a Unix epoch in seconds.
///
/// # Examples
///
/// ```
/// // Calculate a default expiration timestamp.
/// let exp_default = get_expiration_date(None);
/// println!("Default expiration: {}", exp_default);
///
/// // Provide a custom expiration timestamp. The returned value will be clamped
/// // if it exceeds the maximum allowed expiration.
/// let exp_custom = get_expiration_date(Some(exp_default + 10_000));
/// println!("Custom expiration (clamped if necessary): {}", exp_custom);
/// ```
pub fn get_expiration_date(expire: Option<i64>) -> i64 {
    let mostro_settings = Settings::get_mostro();
    // We calculate order expiration
    let expire_date: i64;
    let expires_at_max: i64 = Timestamp::now().as_u64() as i64
        + Duration::days(mostro_settings.max_expiration_days.into()).num_seconds();
    if let Some(mut exp) = expire {
        if exp > expires_at_max {
            exp = expires_at_max;
        };
        expire_date = exp;
    } else {
        expire_date = Timestamp::now().as_u64() as i64
            + Duration::hours(mostro_settings.expiration_hours as i64).num_seconds();
    }
    expire_date
}

/// Checks whether an order qualifies as a full privacy order and returns corresponding event tags.
///
/// This asynchronous function verifies whether the user associated with the order exists in the database.
/// If the user is found, the order is converted to tags including user metadata (total rating, total reviews, and creation date).
/// If not, the function checks that the identity and trade public keys match, and if so, converts the order without user data;
/// otherwise, it returns an error indicating an invalid public key.
///
/// # Errors
///
/// Returns a `MostroInternalErr(ServiceError::InvalidPubkey)` if no user data is found and the identity public key does not match
/// the trade public key.
///
/// # Examples
///
/// ```rust
/// # async fn example() -> Result<(), MostroError> {
/// // Assume proper initialization of the order, pool, and public keys.
/// let order = Order { /* initialize order fields */ };
/// let pool = SqlitePool::connect("sqlite://:memory:").await.unwrap();
/// let identity_pubkey = PublicKey::from_str("02abcdef...").unwrap();
/// let trade_pubkey = identity_pubkey.clone();
///
/// let tags = get_tags_for_new_order(&order, &pool, &identity_pubkey, &trade_pubkey).await?;
/// // Use `tags` for further event processing.
/// # Ok(())
/// # }
pub async fn get_tags_for_new_order(
    new_order_db: &Order,
    pool: &SqlitePool,
    identity_pubkey: &PublicKey,
    trade_pubkey: &PublicKey,
) -> Result<Tags, MostroError> {
    let tags = match is_user_present(pool, identity_pubkey.to_string()).await {
        Ok(user) => {
            // We transform the order fields to tags to use in the event
            order_to_tags(
                new_order_db,
                Some((user.total_rating, user.total_reviews, user.created_at)),
            )
        }
        Err(_) => {
            // We transform the order fields to tags to use in the event
            if identity_pubkey == trade_pubkey {
                order_to_tags(new_order_db, None)
            } else {
                return Err(MostroInternalErr(ServiceError::InvalidPubkey));
            }
        }
    };

    Ok(tags)
}

#[allow(clippy::too_many_arguments)]
/// Publishes a new order by preparing its details, saving it to the database, creating a corresponding Nostr event, and sending a confirmation message.
/// 
/// This asynchronous function performs the following steps:
/// - Prepares a new order record from the provided order data and public keys.
/// - Inserts the new order into the database.
/// - Determines order tags based on privacy settings using `check_full_privacy_order`.
/// - Constructs and publishes a Nostr event representing the order.
/// - Updates the order record with the generated event ID.
/// - Enqueues an acknowledgement message for the order.
/// 
/// # Examples
/// 
/// ```rust
/// # async fn example() -> Result<(), MostroError> {
/// # use sqlx::sqlite::SqlitePool;
/// # use nostr::Keys;
/// # use my_crate::{SmallOrder, publish_order};
/// // Initialize the database pool and keys.
/// let pool = SqlitePool::connect("sqlite::memory:").await.unwrap();
/// let keys = Keys::generate();
/// 
/// // Prepare a new order along with associated public keys.
/// let new_order = SmallOrder::default();
/// let initiator_pubkey = /* initiator public key */;
/// let identity_pubkey = /* identity public key */;
/// let trade_pubkey = /* trade public key */;
/// let request_id = Some(100);
/// let trade_index = Some(1);
/// 
/// publish_order(&pool, &keys, &new_order, initiator_pubkey, identity_pubkey, trade_pubkey, request_id, trade_index).await?;
/// # Ok(())
/// # }
/// ```
pub async fn publish_order(
    pool: &SqlitePool,
    keys: &Keys,
    new_order: &SmallOrder,
    initiator_pubkey: PublicKey,
    identity_pubkey: PublicKey,
    trade_pubkey: PublicKey,
    request_id: Option<u64>,
    trade_index: Option<i64>,
) -> Result<(), MostroError> {
    // Prepare a new default order
    let new_order_db = match prepare_new_order(
        new_order,
        initiator_pubkey,
        trade_index,
        identity_pubkey,
        trade_pubkey,
    )
    .await
    {
        Ok(order) => order,
        Err(e) => {
            return Err(e);
        }
    };

    // CRUD order creation
    let mut order = new_order_db
        .clone()
        .create(pool)
        .await
        .map_err(|e| MostroInternalErr(ServiceError::DbAccessError(e.to_string())))?;
    let order_id = order.id;
    info!("New order saved Id: {}", order_id);
<<<<<<< HEAD
    // Get user reputation
    let user = is_user_present(pool, identity_pubkey.to_string())
        .await
        .map_err(|e| MostroInternalErr(ServiceError::DbAccessError(e.to_string())))?;

    // Get node status
    let ln_status = get_ln_status().await?;

    // We transform the order fields to tags to use in the event
    let tags = order_to_tags(
        &new_order_db,
        Some((user.total_rating, user.total_reviews, user.created_at)),
        &ln_status,
    );
=======

    // Get tags for new order in case of full privacy or normal order
    let tags = get_tags_for_new_order(&new_order_db, pool, &identity_pubkey, &trade_pubkey).await?;

>>>>>>> 4176c72e
    // nip33 kind with order fields as tags and order id as identifier
    let event = new_event(keys, "", order_id.to_string(), tags)
        .map_err(|e| MostroInternalErr(ServiceError::NostrError(e.to_string())))?;

    info!("Order event to be published: {event:#?}");
    let event_id = event.id.to_string();
    info!("Publishing Event Id: {event_id} for Order Id: {order_id}");
    // We update the order with the new event_id
    order.event_id = event_id;
    order
        .update(pool)
        .await
        .map_err(|e| MostroInternalErr(ServiceError::DbAccessError(e.to_string())))?;
    let mut order = new_order_db.as_new_order();
    order.id = Some(order_id);

    // Send message as ack with small order
    enqueue_order_msg(
        request_id,
        Some(order_id),
        Action::NewOrder,
        Some(Payload::Order(order)),
        trade_pubkey,
        trade_index,
    )
    .await;

    NOSTR_CLIENT
        .get()
        .unwrap()
        .send_event(event)
        .await
        .map(|_s| ())
        .map_err(|err| MostroInternalErr(ServiceError::NostrError(err.to_string())))
}

async fn prepare_new_order(
    new_order: &SmallOrder,
    initiator_pubkey: PublicKey,
    trade_index: Option<i64>,
    identity_pubkey: PublicKey,
    trade_pubkey: PublicKey,
) -> Result<Order, MostroError> {
    let mut fee = 0;
    if new_order.amount > 0 {
        fee = get_fee(new_order.amount);
    }

    // Get expiration time of the order
    let expiry_date = get_expiration_date(new_order.expires_at);

    // Prepare a new default order
    let mut new_order_db = Order {
        id: Uuid::new_v4(),
        kind: OrderKind::Sell.to_string(),
        status: Status::Pending.to_string(),
        creator_pubkey: initiator_pubkey.to_string(),
        payment_method: new_order.payment_method.clone(),
        amount: new_order.amount,
        fee,
        fiat_code: new_order.fiat_code.clone(),
        min_amount: new_order.min_amount,
        max_amount: new_order.max_amount,
        fiat_amount: new_order.fiat_amount,
        premium: new_order.premium,
        buyer_invoice: new_order.buyer_invoice.clone(),
        created_at: Timestamp::now().as_u64() as i64,
        expires_at: expiry_date,
        ..Default::default()
    };

    match new_order.kind {
        Some(OrderKind::Buy) => {
            new_order_db.kind = OrderKind::Buy.to_string();
            new_order_db.buyer_pubkey = Some(trade_pubkey.to_string());
            new_order_db.master_buyer_pubkey = Some(identity_pubkey.to_string());
            new_order_db.trade_index_buyer = trade_index;
        }
        Some(OrderKind::Sell) => {
            new_order_db.kind = OrderKind::Sell.to_string();
            new_order_db.seller_pubkey = Some(trade_pubkey.to_string());
            new_order_db.master_seller_pubkey = Some(identity_pubkey.to_string());
            new_order_db.trade_index_seller = trade_index;
        }
        None => {
            return Err(MostroCantDo(CantDoReason::InvalidOrderKind));
        }
    }

    // Request price from API in case amount is 0
    new_order_db.price_from_api = new_order.amount == 0;
    Ok(new_order_db)
}

pub async fn send_dm(
    receiver_pubkey: PublicKey,
    sender_keys: Keys,
    payload: String,
    expiration: Option<Timestamp>,
) -> Result<(), MostroError> {
    info!(
        "sender key {} - receiver key {}",
        sender_keys.public_key().to_hex(),
        receiver_pubkey.to_hex()
    );
    let message = Message::from_json(&payload)
        .map_err(|_| MostroInternalErr(ServiceError::MessageSerializationError))?;
    // We compose the content, as this is a message from Mostro
    // and Mostro don't have trade key, we don't need to sign the payload
    let content = (message, Option::<String>::None);
    let content = serde_json::to_string(&content)
        .map_err(|_| MostroInternalErr(ServiceError::MessageSerializationError))?;
    // We create the rumor
    let rumor = EventBuilder::text_note(content).build(sender_keys.public_key());
    let mut tags: Vec<Tag> = Vec::with_capacity(1 + usize::from(expiration.is_some()));

    if let Some(timestamp) = expiration {
        tags.push(Tag::expiration(timestamp));
    }
    let tags = Tags::new(tags);

    let event = EventBuilder::gift_wrap(&sender_keys, &receiver_pubkey, rumor, tags)
        .await
        .map_err(|e| MostroInternalErr(ServiceError::NostrError(e.to_string())))?;
    info!(
        "Sending DM, Event ID: {} with payload: {:#?}",
        event.id, payload
    );

    if let Ok(client) = get_nostr_client() {
        client
            .send_event(event)
            .await
            .map_err(|e| MostroInternalErr(ServiceError::NostrError(e.to_string())))?;
    }

    Ok(())
}

pub fn get_keys() -> Result<Keys, MostroError> {
    let nostr_settings = Settings::get_nostr();
    // nostr private key
    match Keys::parse(&nostr_settings.nsec_privkey) {
        Ok(my_keys) => Ok(my_keys),
        Err(e) => {
            tracing::error!("Failed to parse nostr private key: {}", e);
            Err(MostroInternalErr(ServiceError::NostrError(e.to_string())))
        }
    }
}

#[allow(clippy::too_many_arguments)]
pub async fn update_user_rating_event(
    user: &str,
    buyer_sent_rate: bool,
    seller_sent_rate: bool,
    tags: Tags,
    msg: &Message,
    keys: &Keys,
    pool: &SqlitePool,
) -> Result<()> {
    // Get order from msg
    let mut order = get_order(msg, pool).await?;

    // nip33 kind with user as identifier
    let event = new_event(keys, "", user.to_string(), tags)?;
    info!("Sending replaceable event: {event:#?}");
    // We update the order vote status
    if buyer_sent_rate {
        order.buyer_sent_rate = buyer_sent_rate;
    }
    if seller_sent_rate {
        order.seller_sent_rate = seller_sent_rate;
    }
    order.update(pool).await?;

    // Add event message to global list
    MESSAGE_QUEUES
        .write()
        .await
        .queue_order_rate
        .lock()
        .await
        .push(event);
    Ok(())
}

pub async fn update_order_event(
    keys: &Keys,
    status: Status,
    order: &Order,
) -> Result<Order, MostroError> {
    let mut order_updated = order.clone();
    // update order.status with new status
    order_updated.status = status.to_string();
    
    // Get node status
    let ln_status = get_ln_status().await?;

    // We transform the order fields to tags to use in the event
    let tags = order_to_tags(&order_updated, None, &ln_status);
    // nip33 kind with order id as identifier and order fields as tags
    let event = new_event(keys, "", order.id.to_string(), tags)
        .map_err(|e| MostroInternalErr(ServiceError::NostrError(e.to_string())))?;
    let order_id = order.id.to_string();
    info!("Sending replaceable event: {event:#?}");
    // We update the order with the new event_id
    order_updated.event_id = event.id.to_string();

    info!(
        "Order Id: {} updated Nostr new Status: {}",
        order_id,
        status.to_string()
    );

    if let Ok(client) = get_nostr_client() {
        if client.send_event(event).await.is_err() {
            tracing::warn!("order id : {} is expired", order_updated.id)
        }
    }

    println!(
        "Inside update_order_event order_updated status {:?} - order id {:?}",
        order_updated.status, order_updated.id,
    );

    Ok(order_updated)
}

pub async fn connect_nostr() -> Result<Client, MostroError> {
    let nostr_settings = Settings::get_nostr();

    let mut limits = RelayLimits::default();
    // Some specific events can have a bigger size than regular events
    // So we increase the limits for those events
    limits.messages.max_size = Some(6_000);
    limits.events.max_size = Some(6_500);
    let opts = Options::new().relay_limits(limits);

    // Create new client
    let client = ClientBuilder::default().opts(opts).build();

    // Add relays
    for relay in nostr_settings.relays.iter() {
        client
            .add_relay(relay)
            .await
            .map_err(|e| MostroInternalErr(ServiceError::NostrError(e.to_string())))?;
    }

    // Connect to relays and keep connection alive
    client.connect().await;

    Ok(client)
}

pub async fn show_hold_invoice(
    my_keys: &Keys,
    payment_request: Option<String>,
    buyer_pubkey: &PublicKey,
    seller_pubkey: &PublicKey,
    mut order: Order,
    request_id: Option<u64>,
) -> Result<(), MostroError> {
    let mut ln_client = lightning::LndConnector::new().await?;
    // Add fee of seller to hold invoice
    let new_amount = order.amount + order.fee;

    // Now we generate the hold invoice that seller should pay
    let (invoice_response, preimage, hash) = ln_client
        .create_hold_invoice(
            &messages::hold_invoice_description(
                &order.id.to_string(),
                &order.fiat_code,
                &order.fiat_amount.to_string(),
            )
            .map_err(|e| MostroInternalErr(ServiceError::HoldInvoiceError(e.to_string())))?,
            new_amount,
        )
        .await
        .map_err(|e| MostroInternalErr(ServiceError::HoldInvoiceError(e.to_string())))?;
    if let Some(invoice) = payment_request {
        order.buyer_invoice = Some(invoice);
    };

    // Using CRUD to update all fiels
    order.preimage = Some(bytes_to_string(&preimage));
    order.hash = Some(bytes_to_string(&hash));
    order.status = Status::WaitingPayment.to_string();
    order.buyer_pubkey = Some(buyer_pubkey.to_string());
    order.seller_pubkey = Some(seller_pubkey.to_string());

    // We need to publish a new event with the new status
    let pool = db::connect()
        .await
        .map_err(|e| MostroInternalErr(ServiceError::DbAccessError(e.to_string())))?;
    let order_updated = update_order_event(my_keys, Status::WaitingPayment, &order)
        .await
        .map_err(|e| MostroInternalErr(ServiceError::NostrError(e.to_string())))?;
    order_updated
        .update(&pool)
        .await
        .map_err(|e| MostroInternalErr(ServiceError::DbAccessError(e.to_string())))?;

    let mut new_order = order.as_new_order();
    new_order.status = Some(Status::WaitingPayment);
    // We create a Message to send the hold invoice to seller
    enqueue_order_msg(
        request_id,
        Some(order.id),
        Action::PayInvoice,
        Some(Payload::PaymentRequest(
            Some(new_order),
            invoice_response.payment_request,
            None,
        )),
        *seller_pubkey,
        order.trade_index_seller,
    )
    .await;
    // We send a message to buyer to know that seller was requested to pay the invoice
    enqueue_order_msg(
        request_id,
        Some(order.id),
        Action::WaitingSellerToPay,
        None,
        *buyer_pubkey,
        order.trade_index_buyer,
    )
    .await;

    let _ = invoice_subscribe(hash, request_id).await;

    Ok(())
}

// Create function to reuse in case of resubscription
pub async fn invoice_subscribe(hash: Vec<u8>, request_id: Option<u64>) -> anyhow::Result<()> {
    let mut ln_client_invoices = lightning::LndConnector::new().await?;
    let (tx, mut rx) = channel(100);

    let invoice_task = {
        async move {
            let _ = ln_client_invoices
                .subscribe_invoice(hash, tx)
                .await
                .map_err(|e| e.to_string());
        }
    };
    tokio::spawn(invoice_task);
    let subs = {
        async move {
            // Receiving msgs from the invoice subscription.
            while let Some(msg) = rx.recv().await {
                let hash = bytes_to_string(msg.hash.as_ref());
                // If this invoice was paid by the seller
                if msg.state == InvoiceState::Accepted {
                    if let Err(e) = flow::hold_invoice_paid(&hash, request_id).await {
                        info!("Invoice flow error {e}");
                    } else {
                        info!("Invoice with hash {hash} accepted!");
                    }
                } else if msg.state == InvoiceState::Settled {
                    // If the payment was settled
                    if let Err(e) = flow::hold_invoice_settlement(&hash).await {
                        info!("Invoice flow error {e}");
                    }
                } else if msg.state == InvoiceState::Canceled {
                    // If the payment was canceled
                    if let Err(e) = flow::hold_invoice_canceled(&hash).await {
                        info!("Invoice flow error {e}");
                    }
                } else {
                    info!("Invoice with hash: {hash} subscribed!");
                }
            }
        }
    };
    tokio::spawn(subs);
    Ok(())
}

pub async fn get_market_amount_and_fee(
    fiat_amount: i64,
    fiat_code: &str,
    premium: i64,
) -> Result<(i64, i64)> {
    // Update amount order
    let new_sats_amount = get_market_quote(&fiat_amount, fiat_code, premium).await?;
    let fee = get_fee(new_sats_amount);

    Ok((new_sats_amount, fee))
}

/// Set order sats amount, this used when a buyer take a sell order
pub async fn set_waiting_invoice_status(
    order: &mut Order,
    buyer_pubkey: PublicKey,
    request_id: Option<u64>,
) -> Result<i64> {
    let kind = OrderKind::from_str(&order.kind)
        .map_err(|_| MostroCantDo(CantDoReason::InvalidOrderKind))?;
    let status = Status::WaitingBuyerInvoice;

    let buyer_final_amount = order.amount - order.fee;
    // We send this data related to the buyer
    let order_data = SmallOrder::new(
        Some(order.id),
        Some(kind),
        Some(status),
        buyer_final_amount,
        order.fiat_code.clone(),
        order.min_amount,
        order.max_amount,
        order.fiat_amount,
        order.payment_method.clone(),
        order.premium,
        None,
        None,
        None,
        None,
        None,
        None,
        None,
    );
    // We create a Message
    enqueue_order_msg(
        request_id,
        Some(order.id),
        Action::AddInvoice,
        Some(Payload::Order(order_data)),
        buyer_pubkey,
        order.trade_index_buyer,
    )
    .await;
    Ok(order.amount)
}

/// Send message to buyer and seller to vote for counterpart
pub async fn rate_counterpart(
    buyer_pubkey: &PublicKey,
    seller_pubkey: &PublicKey,
    order: &Order,
    request_id: Option<u64>,
) -> Result<()> {
    // Send dm to counterparts
    // to buyer
    enqueue_order_msg(
        request_id,
        Some(order.id),
        Action::Rate,
        None,
        *buyer_pubkey,
        None,
    )
    .await;
    // to seller
    enqueue_order_msg(
        request_id,
        Some(order.id),
        Action::Rate,
        None,
        *seller_pubkey,
        None,
    )
    .await;

    Ok(())
}

/// Settle a seller hold invoice
#[allow(clippy::too_many_arguments)]
pub async fn settle_seller_hold_invoice(
    event: &UnwrappedGift,
    ln_client: &mut LndConnector,
    action: Action,
    is_admin: bool,
    order: &Order,
) -> Result<(), MostroError> {
    // Get seller pubkey
    let seller_pubkey = order
        .get_seller_pubkey()
        .map_err(|_| MostroCantDo(CantDoReason::InvalidPubkey))?
        .to_string();
    // Get sender pubkey
    let sender_pubkey = event.rumor.pubkey.to_string();
    // Check if the pubkey is right
    if !is_admin && sender_pubkey != seller_pubkey {
        return Err(MostroCantDo(CantDoReason::InvalidPubkey));
    }

    // Settling the hold invoice
    if let Some(preimage) = order.preimage.as_ref() {
        ln_client.settle_hold_invoice(preimage).await?;
        info!("{action}: Order Id {}: hold invoice settled", order.id);
    } else {
        return Err(MostroCantDo(CantDoReason::InvalidInvoice));
    }
    Ok(())
}

pub fn bytes_to_string(bytes: &[u8]) -> String {
    bytes.iter().fold(String::new(), |mut output, b| {
        let _ = write!(output, "{:02x}", b);
        output
    })
}

pub async fn enqueue_cant_do_msg(
    request_id: Option<u64>,
    order_id: Option<Uuid>,
    reason: CantDoReason,
    destination_key: PublicKey,
) {
    // Send message to event creator
    let message = Message::cant_do(order_id, request_id, Some(Payload::CantDo(Some(reason))));
    MESSAGE_QUEUES
        .write()
        .await
        .queue_order_cantdo
        .lock()
        .await
        .push((message, destination_key));
}

pub async fn enqueue_order_msg(
    request_id: Option<u64>,
    order_id: Option<Uuid>,
    action: Action,
    payload: Option<Payload>,
    destination_key: PublicKey,
    trade_index: Option<i64>,
) {
    // Send message to event creator
    let message = Message::new_order(order_id, request_id, trade_index, action, payload);
    MESSAGE_QUEUES
        .write()
        .await
        .queue_order_msg
        .lock()
        .await
        .push((message, destination_key));
}

pub fn get_fiat_amount_requested(order: &Order, msg: &Message) -> Option<i64> {
    // Check if order is range and get amount request after checking boundaries
    // set order fiat amount to the value requested preparing for hold invoice
    if order.is_range_order() {
        if let Some(amount_buyer) = msg.get_inner_message_kind().get_amount() {
            info!("amount_buyer: {amount_buyer}");
            match Some(amount_buyer) <= order.max_amount && Some(amount_buyer) >= order.min_amount {
                true => Some(amount_buyer),
                false => None,
            }
        } else {
            None
        }
    } else {
        // If order is not a range order return an Option with fiat amount of the order
        Some(order.fiat_amount)
    }
}

/// Getter function with error management for nostr Client
pub fn get_nostr_client() -> Result<&'static Client, MostroError> {
    if let Some(client) = NOSTR_CLIENT.get() {
        Ok(client)
    } else {
        Err(MostroInternalErr(ServiceError::NostrError(
            "Client not initialized!".to_string(),
        )))
    }
}

/// Getter function with error management for nostr relays
pub async fn get_nostr_relays() -> Option<HashMap<RelayUrl, Relay>> {
    if let Some(client) = NOSTR_CLIENT.get() {
        Some(client.relays().await)
    } else {
        None
    }
}

pub async fn get_order(msg: &Message, pool: &Pool<Sqlite>) -> Result<Order, MostroError> {
    let order_msg = msg.get_inner_message_kind();
    let order_id = order_msg
        .id
        .ok_or(MostroInternalErr(ServiceError::InvalidOrderId))?;
    let order = Order::by_id(pool, order_id)
        .await
        .map_err(|e| MostroInternalErr(ServiceError::DbAccessError(e.to_string())))?;
    if let Some(order) = order {
        Ok(order)
    } else {
        Err(MostroInternalErr(ServiceError::InvalidOrderId))
    }
}

pub async fn validate_invoice(msg: &Message, order: &Order) -> Result<Option<String>, MostroError> {
    // init payment request to None
    let mut payment_request = None;
    // if payment request is present
    if let Some(pr) = msg.get_inner_message_kind().get_payment_request() {
        // if invoice is valid
        if is_valid_invoice(
            pr.clone(),
            Some(order.amount as u64),
            Some(order.fee as u64),
        )
        .await
        .is_err()
        {
            return Err(MostroCantDo(CantDoReason::InvalidInvoice));
        }
        // if invoice is valid return it
        else {
            payment_request = Some(pr);
        }
    }
    Ok(payment_request)
}

#[cfg(test)]
mod tests {
    use super::*;
    use mostro_core::message::{Message, MessageKind};
    use mostro_core::order::Order;
    use std::sync::Once;
    use uuid::uuid;
    // Setup function to initialize common settings or data before tests
    static INIT: Once = Once::new();

    fn initialize() {
        INIT.call_once(|| {
            // Any initialization code goes here
        });
    }

    #[test]
    fn test_bytes_to_string() {
        initialize();
        let bytes = vec![0xde, 0xad, 0xbe, 0xef];
        let result = bytes_to_string(&bytes);
        assert_eq!(result, "deadbeef");
    }

    #[tokio::test]
    async fn test_get_market_quote() {
        initialize();
        // Mock the get_market_quote function's external API call
        let fiat_amount = 1000; // $1000
        let fiat_code = "USD";
        let premium = 0;

        // Assuming you have a way to mock the API response
        let sats = get_market_quote(&fiat_amount, fiat_code, premium)
            .await
            .unwrap();
        // Check that sats amount is calculated correctly
        assert!(sats > 0);
    }

    #[tokio::test]
    async fn test_get_nostr_client_failure() {
        initialize();
        // Ensure NOSTR_CLIENT is not initialized for the test
        let client = NOSTR_CLIENT.get();
        assert!(client.is_none());
    }

    #[tokio::test]
    async fn test_get_nostr_client_success() {
        initialize();
        // Mock NOSTR_CLIENT initialization
        let client = Client::default();
        NOSTR_CLIENT.set(client).unwrap();
        let client_result = get_nostr_client();
        assert!(client_result.is_ok());
    }

    #[test]
    fn test_bytes_to_string_empty() {
        initialize();
        let bytes: Vec<u8> = vec![];
        let result = bytes_to_string(&bytes);
        assert_eq!(result, "");
    }

    #[tokio::test]
    async fn test_send_dm() {
        initialize();
        // Mock the send_dm function
        let receiver_pubkey = Keys::generate().public_key();
        let uuid = uuid!("308e1272-d5f4-47e6-bd97-3504baea9c23");
        let message = Message::Order(MessageKind::new(
            Some(uuid),
            None,
            None,
            Action::FiatSent,
            None,
        ));
        let payload = message.as_json().unwrap();
        let sender_keys = Keys::generate();
        // Now error is well manager this call will fail now, previously test was ok becuse error was not managed
        // now just make it ok and then will make a better test
        let result = send_dm(receiver_pubkey, sender_keys, payload, None).await;
        assert!(result.is_err());
    }

    #[tokio::test]
    async fn test_get_fiat_amount_requested() {
        initialize();
        let uuid = uuid!("308e1272-d5f4-47e6-bd97-3504baea9c23");
        let order = Order {
            amount: 1000,
            min_amount: Some(500),
            max_amount: Some(2000),
            ..Default::default()
        };
        let message = Message::Order(MessageKind::new(
            Some(uuid),
            Some(1),
            Some(1),
            Action::TakeSell,
            Some(Payload::Amount(order.amount)),
        ));
        let amount = get_fiat_amount_requested(&order, &message);
        assert_eq!(amount, Some(1000));
    }
}<|MERGE_RESOLUTION|>--- conflicted
+++ resolved
@@ -309,27 +309,10 @@
         .map_err(|e| MostroInternalErr(ServiceError::DbAccessError(e.to_string())))?;
     let order_id = order.id;
     info!("New order saved Id: {}", order_id);
-<<<<<<< HEAD
-    // Get user reputation
-    let user = is_user_present(pool, identity_pubkey.to_string())
-        .await
-        .map_err(|e| MostroInternalErr(ServiceError::DbAccessError(e.to_string())))?;
-
-    // Get node status
-    let ln_status = get_ln_status().await?;
-
-    // We transform the order fields to tags to use in the event
-    let tags = order_to_tags(
-        &new_order_db,
-        Some((user.total_rating, user.total_reviews, user.created_at)),
-        &ln_status,
-    );
-=======
 
     // Get tags for new order in case of full privacy or normal order
     let tags = get_tags_for_new_order(&new_order_db, pool, &identity_pubkey, &trade_pubkey).await?;
 
->>>>>>> 4176c72e
     // nip33 kind with order fields as tags and order id as identifier
     let event = new_event(keys, "", order_id.to_string(), tags)
         .map_err(|e| MostroInternalErr(ServiceError::NostrError(e.to_string())))?;
