--- conflicted
+++ resolved
@@ -331,7 +331,6 @@
 pub fn get_keys() -> Result<Keys> {
     let nostr_settings = Settings::get_nostr();
     // nostr private key
-<<<<<<< HEAD
     match Keys::parse(nostr_settings.nsec_privkey) {
         Ok(my_keys) => Ok(my_keys),
         Err(e) => {
@@ -339,11 +338,6 @@
             std::process::exit(1);
         }
     }
-=======
-    let my_keys = Keys::parse(&nostr_settings.nsec_privkey)?;
-
-    Ok(my_keys)
->>>>>>> bdc77d38
 }
 
 #[allow(clippy::too_many_arguments)]
