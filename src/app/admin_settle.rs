use crate::db::find_dispute_by_order_id;
use crate::lightning::LndConnector;
use crate::nip33::new_event;
use crate::util::{send_dm, settle_seller_hold_invoice, update_order_event};
use crate::NOSTR_CLIENT;

use anyhow::Result;
use mostro_core::dispute::Status as DisputeStatus;
use mostro_core::message::{Action, Content, Message};
use mostro_core::order::{Order, Status};
use nostr_sdk::prelude::*;
use sqlx::{Pool, Sqlite};
use sqlx_crud::Crud;
use std::str::FromStr;
use tracing::error;

use super::release::do_payment;

pub async fn admin_settle_action(
    msg: Message,
    event: &Event,
    my_keys: &Keys,
    pool: &Pool<Sqlite>,
    ln_client: &mut LndConnector,
) -> Result<()> {
    let order_id = msg.get_inner_message_kind().id.unwrap();
    let order = match Order::by_id(pool, order_id).await? {
        Some(order) => order,
        None => {
            error!("Order Id {order_id} not found!");
            return Ok(());
        }
    };

<<<<<<< HEAD
    // Check if the pubkey is Mostro
    if event.pubkey.to_string() != my_keys.public_key().to_string() {
        // We create a Message
        let message = Message::cant_do(
            Some(order.id),
            None,
            Some(Content::TextMessage("Not allowed".to_string())),
        );
        let message = message.as_json()?;
        send_dm(client, my_keys, &event.pubkey, message).await?;

        return Ok(());
    }

    settle_seller_hold_invoice(
        event,
        my_keys,
        client,
        ln_client,
        Action::AdminSettle,
        true,
        &order,
    )
    .await?;
=======
    settle_seller_hold_invoice(event, my_keys, ln_client, Action::AdminSettle, true, &order)
        .await?;
>>>>>>> 5d934cd9

    let order_updated = update_order_event(my_keys, Status::SettledHoldInvoice, &order).await?;

    // we check if there is a dispute
    let dispute = find_dispute_by_order_id(pool, order_id).await;

    if let Ok(mut d) = dispute {
        let dispute_id = d.id;
        // we update the dispute
        d.status = DisputeStatus::Settled;
        d.update(pool).await?;
        // We create a tag to show status of the dispute
        let tags = vec![
            ("s".to_string(), DisputeStatus::Settled.to_string()),
            ("y".to_string(), "mostrop2p".to_string()),
            ("z".to_string(), "dispute".to_string()),
        ];
        // nip33 kind with dispute id as identifier
        let event = new_event(my_keys, "", dispute_id.to_string(), tags)?;

        NOSTR_CLIENT.get().unwrap().send_event(event).await?;
    }
    // We create a Message
    let message = Message::new_dispute(Some(order_updated.id), None, Action::AdminSettle, None);
    let message = message.as_json()?;
    // Message to admin
    send_dm(&event.pubkey, message.clone()).await?;
    let seller_pubkey = order_updated.seller_pubkey.as_ref().unwrap();
    let seller_pubkey = XOnlyPublicKey::from_str(seller_pubkey).unwrap();
    send_dm(&seller_pubkey, message.clone()).await?;
    let buyer_pubkey = order_updated.buyer_pubkey.as_ref().unwrap();
    let buyer_pubkey = XOnlyPublicKey::from_str(buyer_pubkey).unwrap();
    send_dm(&buyer_pubkey, message.clone()).await?;

    let _ = do_payment(order_updated).await;

    Ok(())
}<|MERGE_RESOLUTION|>--- conflicted
+++ resolved
@@ -6,7 +6,7 @@
 
 use anyhow::Result;
 use mostro_core::dispute::Status as DisputeStatus;
-use mostro_core::message::{Action, Content, Message};
+use mostro_core::message::{Action, Message};
 use mostro_core::order::{Order, Status};
 use nostr_sdk::prelude::*;
 use sqlx::{Pool, Sqlite};
@@ -32,35 +32,8 @@
         }
     };
 
-<<<<<<< HEAD
-    // Check if the pubkey is Mostro
-    if event.pubkey.to_string() != my_keys.public_key().to_string() {
-        // We create a Message
-        let message = Message::cant_do(
-            Some(order.id),
-            None,
-            Some(Content::TextMessage("Not allowed".to_string())),
-        );
-        let message = message.as_json()?;
-        send_dm(client, my_keys, &event.pubkey, message).await?;
-
-        return Ok(());
-    }
-
-    settle_seller_hold_invoice(
-        event,
-        my_keys,
-        client,
-        ln_client,
-        Action::AdminSettle,
-        true,
-        &order,
-    )
-    .await?;
-=======
     settle_seller_hold_invoice(event, my_keys, ln_client, Action::AdminSettle, true, &order)
         .await?;
->>>>>>> 5d934cd9
 
     let order_updated = update_order_event(my_keys, Status::SettledHoldInvoice, &order).await?;
 
