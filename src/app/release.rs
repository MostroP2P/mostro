--- conflicted
+++ resolved
@@ -3,13 +3,8 @@
 use crate::lightning::LndConnector;
 use crate::lnurl::resolv_ln_address;
 use crate::util::{
-<<<<<<< HEAD
     enqueue_cant_do_msg, enqueue_order_msg, get_keys, get_order, rate_counterpart,
     settle_seller_hold_invoice, update_order_event,
-=======
-    get_keys, get_nostr_client, send_cant_do_msg, send_new_order_msg, settle_seller_hold_invoice,
-    update_order_event,
->>>>>>> a61f09d0
 };
 use anyhow::{Error, Result};
 use fedimint_tonic_lnd::lnrpc::payment::PaymentStatus;
@@ -75,7 +70,6 @@
 ) -> Result<(), MostroError> {
     // Get request id
     let request_id = msg.get_inner_message_kind().request_id;
-<<<<<<< HEAD
     // Get order
     let order = get_order(&msg, pool).await?;
     // Get seller pubkey hex
@@ -96,34 +90,6 @@
         && order.check_status(Status::Dispute).is_err()
     {
         return Err(MostroCantDo(CantDoReason::NotAllowedByStatus));
-=======
-    let order_id = msg
-        .get_inner_message_kind()
-        .id
-        .ok_or(Error::msg("Order ID is required but was not provided"))?;
-
-    let mut order = Order::by_id(pool, order_id)
-        .await?
-        .ok_or(Error::msg(format!(
-            "Order {} not found in database",
-            order_id
-        )))?;
-
-    let seller_pubkey_hex = order.seller_pubkey.as_ref().ok_or(Error::msg(format!(
-        "Seller public key not found for order {}",
-        order_id
-    )))?;
-
-    // Only seller can release funds
-    if &event.rumor.pubkey.to_string() != seller_pubkey_hex {
-        send_cant_do_msg(
-            request_id,
-            Some(order.id),
-            Some(CantDoReason::InvalidPeer),
-            &event.rumor.pubkey,
-        )
-        .await;
-        return Ok(());
     }
 
     let next_trade: Option<(String, u32)> = match event.rumor.pubkey.to_string() {
@@ -155,19 +121,18 @@
         )
         .await;
         return Ok(());
->>>>>>> a61f09d0
-    }
-
-    // Settle seller hold invoice
-    settle_seller_hold_invoice(event, ln_client, Action::Released, false, &order)
-        .await
-        .map_err(|cause| MostroInternalErr(ServiceError::LnNodeError(cause.to_string())))?;
-
-<<<<<<< HEAD
-    let order_updated = update_order_event(my_keys, Status::SettledHoldInvoice, &order)
-        .await
-        .map_err(|cause| MostroInternalErr(ServiceError::DbAccessError(cause.to_string())))?;
-=======
+    }
+
+    settle_seller_hold_invoice(
+        event,
+        ln_client,
+        Action::Released,
+        false,
+        &order,
+        request_id,
+    )
+    .await?;
+
     // We send a message to buyer indicating seller released funds
     let buyer_pubkey = PublicKey::from_str(
         order
@@ -198,7 +163,6 @@
         }
         handle_child_order(child_order, &order, next_trade, pool, request_id).await?;
     }
->>>>>>> a61f09d0
 
     // We send a HoldInvoicePaymentSettled message to seller, the client should
     // indicate *funds released* message to seller
@@ -207,16 +171,11 @@
         Some(order.id),
         Action::HoldInvoicePaymentSettled,
         None,
-<<<<<<< HEAD
         seller_pubkey?,
-=======
-        &event.rumor.pubkey,
->>>>>>> a61f09d0
         None,
     )
     .await;
 
-<<<<<<< HEAD
     // We send a message to buyer indicating seller released funds
     let buyer_pubkey = order
         .get_buyer_pubkey()
@@ -227,15 +186,6 @@
         Action::Released,
         None,
         buyer_pubkey,
-=======
-    // Send DM to seller to rate counterpart
-    send_new_order_msg(
-        request_id,
-        Some(order.id),
-        Action::Rate,
-        None,
-        &event.rumor.pubkey,
->>>>>>> a61f09d0
         None,
     )
     .await;
@@ -340,7 +290,6 @@
                                 "Order Id {}: Invoice with hash: {} paid!",
                                 order.id, msg.payment.payment_hash
                             );
-<<<<<<< HEAD
                             let _ = payment_success(
                                 &mut order,
                                 buyer_pubkey,
@@ -349,12 +298,6 @@
                                 request_id,
                             )
                             .await;
-=======
-
-                            let _ =
-                                payment_success(&mut order, &buyer_pubkey, &my_keys, request_id)
-                                    .await;
->>>>>>> a61f09d0
                         }
                         PaymentStatus::Failed => {
                             info!(
@@ -384,12 +327,8 @@
 
 async fn payment_success(
     order: &mut Order,
-<<<<<<< HEAD
     buyer_pubkey: PublicKey,
     seller_pubkey: PublicKey,
-=======
-    buyer_pubkey: &PublicKey,
->>>>>>> a61f09d0
     my_keys: &Keys,
     request_id: Option<u64>,
 ) -> Result<()> {
@@ -404,33 +343,6 @@
     )
     .await;
 
-<<<<<<< HEAD
-    let (is_range, child_order) = get_child_order(order, request_id, my_keys).await?;
-    if is_range {
-        // Let's wait 5 secs before publish this new event
-        tokio::time::sleep(tokio::time::Duration::from_secs(5)).await;
-        // We send a message to the order creator with the new order
-        let creator_pubkey = child_order.creator_pubkey.clone();
-        let creator_pubkey = PublicKey::from_str(&creator_pubkey)?;
-        let new_order = child_order.as_new_order();
-        // As we are creating a new order from Mostro to user, we need to ask to the user
-        // for the trade_pubkey and the last_trade_index to update the user trade_index and order trade_pubkey
-        enqueue_order_msg(
-            request_id,
-            Some(order.id),
-            Action::NewOrder,
-            Some(Payload::Order(new_order)),
-            creator_pubkey,
-            None,
-        )
-        .await;
-    }
-    if let Ok(order_updated) = update_order_event(my_keys, Status::Success, order).await {
-        let pool = db::connect().await?;
-        if let Ok(order_success) = order_updated.update(&pool).await {
-            // Adding here rate process
-            rate_counterpart(&buyer_pubkey, &seller_pubkey, &order_success, request_id).await?;
-=======
     if let Ok(order_updated) = update_order_event(my_keys, Status::Success, order).await {
         let pool = db::connect().await?;
         if let Ok(order) = order_updated.update(&pool).await {
@@ -444,7 +356,6 @@
                 None,
             )
             .await;
->>>>>>> a61f09d0
         }
     }
     Ok(())
