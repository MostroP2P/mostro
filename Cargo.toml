--- conflicted
+++ resolved
@@ -37,11 +37,7 @@
   "serde",
 ] }
 reqwest = { version = "0.11", features = ["json"] }
-<<<<<<< HEAD
-mostro-core = "0.3.11"
-=======
 mostro-core = "0.3.12"
->>>>>>> 5d837745
 tracing = "0.1.37"
 tracing-subscriber = { version = "0.3.16", features = ["env-filter"] }
 config = "0.13.3"
