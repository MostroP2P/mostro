pub mod add_invoice;
pub mod admin_add_solver;
pub mod admin_cancel;
pub mod admin_settle;
pub mod admin_take_dispute;
pub mod cancel;
pub mod dispute;
pub mod fiat_sent;
pub mod order;
pub mod rate_user;
pub mod release;
pub mod take_buy;
pub mod take_sell;

use crate::app::add_invoice::add_invoice_action;
use crate::app::admin_add_solver::admin_add_solver_action;
use crate::app::admin_cancel::admin_cancel_action;
use crate::app::admin_settle::admin_settle_action;
use crate::app::admin_take_dispute::admin_take_dispute_action;
use crate::app::cancel::cancel_action;
use crate::app::dispute::dispute_action;
use crate::app::fiat_sent::fiat_sent_action;
use crate::app::order::order_action;
use crate::app::rate_user::update_user_reputation_action;
use crate::app::release::release_action;
use crate::app::take_buy::take_buy_action;
use crate::app::take_sell::take_sell_action;
use crate::lightning::LndConnector;

use anyhow::Result;
use mostro_core::message::{Action, Message};
use nostr_sdk::prelude::*;
use sqlx::{Pool, Sqlite};
use std::sync::Arc;
use tokio::sync::Mutex;
use tracing::info;

fn warning_msg(action: &Action, e: anyhow::Error) {
    tracing::warn!("Error in {} with context {}", action, e);
}

pub async fn run(
    my_keys: Keys,
    client: &Client,
    ln_client: &mut LndConnector,
    pool: Pool<Sqlite>,
    rate_list: Arc<Mutex<Vec<Event>>>,
) -> Result<()> {
    loop {
        let mut notifications = client.notifications();

        while let Ok(notification) = notifications.recv().await {
            if let RelayPoolNotification::Event { event, .. } = notification {
                if let Kind::EncryptedDirectMessage = event.kind {
                    // We validates if the event is correctly signed
                    if event.verify().is_err() {
                        tracing::warn!("Error in event verification")
                    };

<<<<<<< HEAD
                    let message =
                        nip04::decrypt(my_keys.secret_key()?, &event.pubkey, &event.content);
=======
                    let message = nip04::decrypt(
                        my_keys.secret_key().unwrap(),
                        &event.pubkey,
                        &event.content,
                    );
>>>>>>> 8fb7e029
                    if let Ok(m) = message {
                        let message = Message::from_json(&m);
                        if let Ok(msg) = message {
                            if msg.get_inner_message_kind().verify() {
                                if let Some(action) = msg.inner_action() {
                                    match action {
                                        Action::NewOrder => {
                                            if let Err(e) =
                                                order_action(msg, &event, &my_keys, &pool).await
                                            {
                                                warning_msg(&action, e)
                                            }
                                        }
                                        Action::TakeSell => {
                                            if let Err(e) =
                                                take_sell_action(msg, &event, &my_keys, &pool).await
                                            {
                                                warning_msg(&action, e)
                                            }
                                        }
                                        Action::TakeBuy => {
                                            if let Err(e) =
                                                take_buy_action(msg, &event, &my_keys, &pool).await
                                            {
                                                warning_msg(&action, e)
                                            }
                                        }
                                        Action::FiatSent => {
                                            if let Err(e) =
                                                fiat_sent_action(msg, &event, &my_keys, &pool).await
                                            {
                                                warning_msg(&action, e)
                                            }
                                        }
                                        Action::Release => {
                                            if let Err(e) = release_action(
                                                msg, &event, &my_keys, &pool, ln_client,
                                            )
                                            .await
                                            {
                                                warning_msg(&action, e)
                                            }
                                        }
                                        Action::Cancel => {
                                            if let Err(e) = cancel_action(
                                                msg, &event, &my_keys, &pool, ln_client,
                                            )
                                            .await
                                            {
                                                warning_msg(&action, e)
                                            }
                                        }
                                        Action::AddInvoice => {
                                            if let Err(e) =
                                                add_invoice_action(msg, &event, &my_keys, &pool)
                                                    .await
                                            {
                                                warning_msg(&action, e)
                                            }
                                        }
                                        Action::PayInvoice => todo!(),
                                        Action::RateUser => {
                                            if let Err(e) = update_user_reputation_action(
                                                msg,
                                                &event,
                                                &my_keys,
                                                &pool,
                                                rate_list.clone(),
                                            )
                                            .await
                                            {
                                                warning_msg(&action, e)
                                            }
                                        }
                                        Action::Dispute => {
                                            if let Err(e) =
                                                dispute_action(msg, &event, &my_keys, &pool).await
                                            {
                                                warning_msg(&action, e)
                                            }
                                        }
                                        Action::AdminCancel => {
                                            if let Err(e) = admin_cancel_action(
                                                msg, &event, &my_keys, &pool, ln_client,
                                            )
                                            .await
                                            {
                                                warning_msg(&action, e)
                                            }
                                        }
                                        Action::AdminSettle => {
                                            if let Err(e) = admin_settle_action(
                                                msg, &event, &my_keys, &pool, ln_client,
                                            )
                                            .await
                                            {
                                                warning_msg(&action, e)
                                            }
                                        }
                                        Action::AdminAddSolver => {
                                            if let Err(e) = admin_add_solver_action(
                                                msg, &event, &my_keys, &pool,
                                            )
                                            .await
                                            {
                                                warning_msg(&action, e)
                                            }
                                        }
                                        Action::AdminTakeDispute => {
                                            if let Err(e) =
                                                admin_take_dispute_action(msg, &event, &pool).await
                                            {
                                                warning_msg(&action, e)
                                            }
                                        }
                                        _ => info!("Received message with action {:?}", action),
                                    }
                                }
                            }
                        }
                    };
                }
            }
        }
    }
}<|MERGE_RESOLUTION|>--- conflicted
+++ resolved
@@ -57,16 +57,10 @@
                         tracing::warn!("Error in event verification")
                     };
 
-<<<<<<< HEAD
+
                     let message =
                         nip04::decrypt(my_keys.secret_key()?, &event.pubkey, &event.content);
-=======
-                    let message = nip04::decrypt(
-                        my_keys.secret_key().unwrap(),
-                        &event.pubkey,
-                        &event.content,
-                    );
->>>>>>> 8fb7e029
+
                     if let Ok(m) = message {
                         let message = Message::from_json(&m);
                         if let Ok(msg) = message {
