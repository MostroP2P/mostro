--- conflicted
+++ resolved
@@ -20,30 +20,15 @@
         // Reject all new invoices in a neworder with amount != 0
         if let Some(invoice) = msg.get_inner_message_kind().get_payment_request() {
             let invoice = decode_invoice(&invoice)?;
-<<<<<<< HEAD
             if invoice
                 .amount_milli_satoshis()
                 .map(|sats| sats / 1000)
                 .is_some()
             {
-                let message = Message::cant_do(
-                    order.id,
-                    None,
-                    Some(Content::TextMessage(
-                        String::from("Invoice with an amount different from zero receive on new order, please send 0 amount invoice or no invoice at all!"                  
-                    ))),
-                );
-                let message = message.as_json()?;
-                send_dm(client, my_keys, &event.pubkey, message).await?;
+                let error = String::from("Invoice with an amount different from zero receive on new order, please send 0 amount invoice or no invoice at all!");
+                send_cant_do_msg(order.id, Some(error), &event.pubkey).await;
+
                 return Ok(());
-=======
-            if let Some(invoice_sats) = invoice.amount_milli_satoshis().map(|sats| sats / 1000) {
-                if invoice_sats != 0 {
-                    let error = String::from("Invoice with an amount different from zero receive on new order, please send 0 amount invoice or no invoice at all!");
-                    send_cant_do_msg(order.id, Some(error), &event.pubkey).await;
-                    return Ok(());
-                }
->>>>>>> 5d934cd9
             }
         }
 
