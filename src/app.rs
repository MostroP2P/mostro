//! Main application module for the P2P trading system.
//! Handles message routing, action processing, and event loop management.

// Submodules for different trading actions
pub mod add_invoice; // Handles invoice creation
pub mod admin_add_solver; // Admin functionality to add dispute solvers
pub mod admin_cancel; // Admin order cancellation
pub mod admin_settle; // Admin dispute settlement
pub mod admin_take_dispute; // Admin dispute handling
pub mod cancel; // User order cancellation
pub mod dispute; // User dispute handling
pub mod fiat_sent; // Fiat payment confirmation
pub mod order; // Order creation and management
pub mod rate_user; // User reputation system
pub mod release; // Release of held funds
pub mod take_buy; // Taking buy orders
pub mod take_sell; // Taking sell orders
pub mod trade_pubkey; // Trade pubkey action
                      // Import action handlers from submodules
use crate::app::add_invoice::add_invoice_action;
use crate::app::admin_add_solver::admin_add_solver_action;
use crate::app::admin_cancel::admin_cancel_action;
use crate::app::admin_settle::admin_settle_action;
use crate::app::admin_take_dispute::admin_take_dispute_action;
use crate::app::cancel::cancel_action;
use crate::app::dispute::dispute_action;
use crate::app::fiat_sent::fiat_sent_action;
use crate::app::order::order_action;
use crate::app::rate_user::update_user_reputation_action;
use crate::app::release::release_action;
use crate::app::take_buy::take_buy_action;
use crate::app::take_sell::take_sell_action;
use crate::app::trade_pubkey::trade_pubkey_action;
// use crate::db::update_user_trade_index;
// Core functionality imports
use crate::db::add_new_user;
use crate::db::is_user_present;
use crate::lightning::LndConnector;
use crate::util::enqueue_cant_do_msg;
use crate::Settings;

// External dependencies
use anyhow::Result;
use mostro_core::error::CantDoReason;
use mostro_core::error::MostroError;
use mostro_core::error::ServiceError;
use mostro_core::message::{Action, Message};
use mostro_core::user::User;
use nostr_sdk::prelude::*;
use sqlx::{Pool, Sqlite};

/// Helper function to log warning messages for action errors
fn warning_msg(action: &Action, e: ServiceError) {
    tracing::warn!("Error in {} with context {}", action, e);
}

/// Function to manage errors and send appropriate messages
async fn manage_errors(
    e: MostroError,
    inner_message: Message,
    event: UnwrappedGift,
    action: &Action,
) {
    match e {
        MostroError::MostroCantDo(cause) => {
            enqueue_cant_do_msg(
                inner_message.get_inner_message_kind().request_id,
                inner_message.get_inner_message_kind().id,
                cause,
                event.rumor.pubkey,
            )
            .await
        }
        MostroError::MostroInternalErr(e) => warning_msg(action, e),
    }
}

/// Function to check if a user is present in the database and update or create their trade index.
///
/// This function performs the following tasks:
/// 1. It checks if the action associated with the incoming message is related to trading (NewOrder, TakeBuy, or TakeSell).
/// 2. If the user is found in the database, it verifies the trade index and the signature of the message.
///    - If valid, it updates the user's trade index.
///    - If invalid, it logs a warning and sends a message indicating the issue.
/// 3. If the user is not found, it creates a new user entry with the provided trade index if applicable.
///
/// # Arguments
/// * `pool` - The database connection pool used to query and update user data.
/// * `event` - The unwrapped gift event containing the sender's information.
/// * `msg` - The message containing action details and trade index information.
async fn check_trade_index(
    pool: &Pool<Sqlite>,
    event: &UnwrappedGift,
    msg: &Message,
) -> Result<(), MostroError> {
    let message_kind = msg.get_inner_message_kind();

    // Only process actions related to trading
    if !matches!(
        message_kind.action,
        Action::NewOrder | Action::TakeBuy | Action::TakeSell
    ) {
        return Ok(());
    }

    // If user is present, we check the trade index and signature
    match is_user_present(pool, event.sender.to_string()).await {
        Ok(user) => {
            if let (true, index) = message_kind.has_trade_index() {
                let content: (Message, Signature) = match serde_json::from_str::<(
                    Message,
                    nostr_sdk::secp256k1::schnorr::Signature,
                )>(&event.rumor.content)
                {
                    Ok(data) => data,
                    Err(e) => {
                        tracing::error!("Error deserializing content: {}", e);
                        return Err(MostroError::MostroInternalErr(
                            ServiceError::MessageSerializationError,
                        ));
                    }
                };

                let (_, sig) = content;

                if index <= user.last_trade_index {
                    tracing::info!("Invalid trade index");
                    manage_errors(
                        MostroError::MostroCantDo(CantDoReason::InvalidTradeIndex),
                        msg.clone(),
                        event.clone(),
                        &message_kind.action,
                    )
                    .await;
                    return Err(MostroError::MostroCantDo(CantDoReason::InvalidTradeIndex));
                }
<<<<<<< HEAD
                let text_message = if let Ok(message) = message_kind.as_json() {
                    message
                } else {
                    return Err(MostroError::MostroInternalErr(
                        ServiceError::MessageSerializationError,
                    ));
                };

                if !Message::verify_signature(text_message, event.rumor.pubkey, sig) {
=======
                let msg = match msg.as_json() {
                    Ok(m) => m,
                    Err(e) => {
                        tracing::error!("Failed to serialize message for signature verification: {}", e);
                        return Err(MostroError::MostroInternalErr(
                            ServiceError::MessageSerializationError,
                        ));
                    }
                };
                if !Message::verify_signature(msg, event.rumor.pubkey, sig) {
>>>>>>> e54cff86
                    tracing::info!("Invalid signature");
                    return Err(MostroError::MostroCantDo(CantDoReason::InvalidSignature));
                }
            }
            Ok(())
        }
        Err(_) => {
            if let (true, _) = message_kind.has_trade_index() {
                let new_user: User = User {
                    pubkey: event.sender.to_string(),
                    ..Default::default()
                };
                if let Err(e) = add_new_user(pool, new_user).await {
                    tracing::error!("Error creating new user: {}", e);
                    return Err(MostroError::MostroCantDo(CantDoReason::CantCreateUser));
                }
            }
            Ok(())
        }
    }
}

/// Handles the processing of a single message action by routing it to the appropriate handler
/// based on the action type. This is the core message routing logic of the application.
///
/// # Arguments
/// * `action` - The type of action to be performed
/// * `msg` - The message containing action details
/// * `event` - The unwrapped gift wrap event
/// * `my_keys` - Node keypair for signing/verification
/// * `pool` - Database connection pool
/// * `ln_client` - Lightning network connector
async fn handle_message_action(
    action: &Action,
    msg: Message,
    event: &UnwrappedGift,
    my_keys: &Keys,
    pool: &Pool<Sqlite>,
    ln_client: &mut LndConnector,
) -> Result<()> {
    match action {
        // Order-related actions
        Action::NewOrder => order_action(msg, event, my_keys, pool)
            .await
            .map_err(|e| e.into()),
        Action::TakeSell => take_sell_action(msg, event, my_keys, pool)
            .await
            .map_err(|e| e.into()),
        Action::TakeBuy => take_buy_action(msg, event, my_keys, pool)
            .await
            .map_err(|e| e.into()),

        // Payment-related actions
        Action::FiatSent => fiat_sent_action(msg, event, my_keys, pool)
            .await
            .map_err(|e| e.into()),
        Action::Release => release_action(msg, event, my_keys, pool, ln_client)
            .await
            .map_err(|e| e.into()),
        Action::AddInvoice => add_invoice_action(msg, event, my_keys, pool)
            .await
            .map_err(|e| e.into()),
        Action::PayInvoice => todo!(),

        // Dispute and rating actions
        Action::Dispute => dispute_action(msg, event, my_keys, pool)
            .await
            .map_err(|e| e.into()),
        Action::RateUser => update_user_reputation_action(msg, event, my_keys, pool)
            .await
            .map_err(|e| e.into()),
        Action::Cancel => cancel_action(msg, event, my_keys, pool, ln_client)
            .await
            .map_err(|e| e.into()),

        // Admin actions
        Action::AdminCancel => admin_cancel_action(msg, event, my_keys, pool, ln_client)
            .await
            .map_err(|e| e.into()),
        Action::AdminSettle => admin_settle_action(msg, event, my_keys, pool, ln_client)
            .await
            .map_err(|e| e.into()),
        Action::AdminAddSolver => admin_add_solver_action(msg, event, my_keys, pool)
            .await
            .map_err(|e| e.into()),
        Action::AdminTakeDispute => admin_take_dispute_action(msg, event, pool)
            .await
            .map_err(|e| e.into()),
        Action::TradePubkey => trade_pubkey_action(msg, event, pool)
            .await
            .map_err(|e| e.into()),

        _ => {
            tracing::info!("Received message with action {:?}", action);
            Ok(())
        }
    }
}

/// Main event loop that processes incoming Nostr events.
/// Handles message verification, POW checking, and routes valid messages to appropriate handlers.
///
/// # Arguments
/// * `my_keys` - The node's keypair
/// * `client` - Nostr client instance
/// * `ln_client` - Lightning network connector
/// * `pool` - SQLite connection pool
/// * `rate_list` - Shared list of rating events
pub async fn run(
    my_keys: Keys,
    client: &Client,
    ln_client: &mut LndConnector,
    pool: Pool<Sqlite>,
) -> Result<()> {
    loop {
        let mut notifications = client.notifications();

        // Get pow from config
        let pow = Settings::get_mostro().pow;
        while let Ok(notification) = notifications.recv().await {
            if let RelayPoolNotification::Event { event, .. } = notification {
                // Verify proof of work
                if !event.check_pow(pow) {
                    // Discard events that don't meet POW requirements
                    tracing::info!("Not POW verified event!");
                    continue;
                }
                if let Kind::GiftWrap = event.kind {
                    // Validate event signature
                    if event.verify().is_err() {
                        tracing::warn!("Error in event verification")
                    };

                    let event = match nip59::extract_rumor(&my_keys, &event).await {
                        Ok(u) => u,
                        Err(_) => {
                            println!("Error unwrapping gift");
                            continue;
                        }
                    };
                    // Discard events older than 10 seconds to prevent replay attacks
                    let since_time = chrono::Utc::now()
                        .checked_sub_signed(chrono::Duration::seconds(10))
                        .unwrap()
                        .timestamp() as u64;
                    if event.rumor.created_at.as_u64() < since_time {
                        continue;
                    }

                    let (message, sig): (Value, Option<Signature>) =
                        match serde_json::from_str(&event.rumor.content) {
                            Ok(data) => data,
                            Err(e) => {
                                tracing::warn!(
                                    "Failed to parse message and signature from rumor content: {}",
                                    e
                                );
                                continue;
                            }
                        };
                    let sender_matches_rumor = event.sender == event.rumor.pubkey;
<<<<<<< HEAD

                    let text_message = if let Ok(message) = inner_message.as_json() {
                        message
                    } else {
                        tracing::warn!("Error in event verification");
                        continue;
                    };

                    if let Some(sig) = sig {
                        // Verify signature only if sender and rumor pubkey are different
                        if !sender_matches_rumor
                            && !Message::verify_signature(text_message, event.rumor.pubkey, sig)
=======
                    let message = message.to_string();
                    if let Some(sig) = sig {
                        // Verify signature only if sender and rumor pubkey are different
                        if !sender_matches_rumor
                            && !Message::verify_signature(message.clone(), event.rumor.pubkey, sig)
>>>>>>> e54cff86
                        {
                            tracing::warn!(
                                "Signature verification failed: sender {} does not match rumor pubkey {}",
                                event.sender,
                                event.rumor.pubkey
                            );
                            continue;
                        }
                    } else if !sender_matches_rumor {
                        // If there is no signature and the sender does not match the rumor pubkey, there is also an error
                        tracing::warn!("Error in event verification");
                        continue;
                    }
                    let message: Message = match serde_json::from_str(&message) {
                        Ok(data) => data,
                        Err(e) => {
                            tracing::error!("Failed to deserialize message '{}': {}", message, e);
                            continue;
                        }
                    };
                    let inner_message = message.get_inner_message_kind();
                    // Check if message is message with trade index
                    if let Err(e) = check_trade_index(&pool, &event, &message).await {
                        tracing::error!("Error checking trade index: {}", e);
                        continue;
                    }

                    if inner_message.verify() {
                        if let Some(action) = message.inner_action() {
                            if let Err(e) = handle_message_action(
                                &action,
                                message.clone(),
                                &event,
                                &my_keys,
                                &pool,
                                ln_client,
                            )
                            .await
                            {
                                match e.downcast::<MostroError>() {
                                    Ok(err) => {
                                        manage_errors(err, message, event, &action).await;
                                    }
                                    Err(e) => {
                                        tracing::error!("Unexpected error type: {}", e);
                                        warning_msg(
                                            &action,
                                            ServiceError::UnexpectedError(e.to_string()),
                                        );
                                    }
                                }
                            }
                        }
                    }
                }
            }
        }
    }
}<|MERGE_RESOLUTION|>--- conflicted
+++ resolved
@@ -134,28 +134,19 @@
                     .await;
                     return Err(MostroError::MostroCantDo(CantDoReason::InvalidTradeIndex));
                 }
-<<<<<<< HEAD
-                let text_message = if let Ok(message) = message_kind.as_json() {
-                    message
-                } else {
-                    return Err(MostroError::MostroInternalErr(
-                        ServiceError::MessageSerializationError,
-                    ));
-                };
-
-                if !Message::verify_signature(text_message, event.rumor.pubkey, sig) {
-=======
                 let msg = match msg.as_json() {
                     Ok(m) => m,
                     Err(e) => {
-                        tracing::error!("Failed to serialize message for signature verification: {}", e);
+                        tracing::error!(
+                            "Failed to serialize message for signature verification: {}",
+                            e
+                        );
                         return Err(MostroError::MostroInternalErr(
                             ServiceError::MessageSerializationError,
                         ));
                     }
                 };
                 if !Message::verify_signature(msg, event.rumor.pubkey, sig) {
->>>>>>> e54cff86
                     tracing::info!("Invalid signature");
                     return Err(MostroError::MostroCantDo(CantDoReason::InvalidSignature));
                 }
@@ -317,26 +308,11 @@
                             }
                         };
                     let sender_matches_rumor = event.sender == event.rumor.pubkey;
-<<<<<<< HEAD
-
-                    let text_message = if let Ok(message) = inner_message.as_json() {
-                        message
-                    } else {
-                        tracing::warn!("Error in event verification");
-                        continue;
-                    };
-
-                    if let Some(sig) = sig {
-                        // Verify signature only if sender and rumor pubkey are different
-                        if !sender_matches_rumor
-                            && !Message::verify_signature(text_message, event.rumor.pubkey, sig)
-=======
                     let message = message.to_string();
                     if let Some(sig) = sig {
                         // Verify signature only if sender and rumor pubkey are different
                         if !sender_matches_rumor
                             && !Message::verify_signature(message.clone(), event.rumor.pubkey, sig)
->>>>>>> e54cff86
                         {
                             tracing::warn!(
                                 "Signature verification failed: sender {} does not match rumor pubkey {}",
