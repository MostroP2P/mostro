//! Main application module for the P2P trading system.
//! Handles message routing, action processing, and event loop management.

// Submodules for different trading actions
pub mod add_invoice; // Handles invoice creation
pub mod admin_add_solver; // Admin functionality to add dispute solvers
pub mod admin_cancel; // Admin order cancellation
pub mod admin_settle; // Admin dispute settlement
pub mod admin_take_dispute; // Admin dispute handling
pub mod cancel; // User order cancellation
pub mod dispute; // User dispute handling
pub mod fiat_sent; // Fiat payment confirmation
pub mod order; // Order creation and management
pub mod rate_user; // User reputation system
pub mod release; // Release of held funds
pub mod take_buy; // Taking buy orders
pub mod take_sell; // Taking sell orders

// Import action handlers from submodules
use crate::app::add_invoice::add_invoice_action;
use crate::app::admin_add_solver::admin_add_solver_action;
use crate::app::admin_cancel::admin_cancel_action;
use crate::app::admin_settle::admin_settle_action;
use crate::app::admin_take_dispute::admin_take_dispute_action;
use crate::app::cancel::cancel_action;
use crate::app::dispute::dispute_action;
use crate::app::fiat_sent::fiat_sent_action;
use crate::app::order::order_action;
use crate::app::rate_user::update_user_reputation_action;
use crate::app::release::release_action;
use crate::app::take_buy::take_buy_action;
use crate::app::take_sell::take_sell_action;
use crate::db::update_user_trade_index;
// Core functionality imports
use crate::db::add_new_user;
use crate::db::is_user_present;
use crate::lightning::LndConnector;
use crate::util::enqueue_cant_do_msg;
use crate::Settings;

// External dependencies
use anyhow::Result;
use mostro_core::error::CantDoReason;
use mostro_core::error::MostroError;
use mostro_core::error::ServiceError;
use mostro_core::message::{Action, Message};
use mostro_core::user::User;
use nostr_sdk::prelude::*;
use sqlx::{Pool, Sqlite};

/// Helper function to log warning messages for action errors
fn warning_msg(action: &Action, e: ServiceError) {
    tracing::warn!("Error in {} with context {}", action, e);
}

/// Function to check if a user is present in the database and update or create their trade index.
///
/// This function performs the following tasks:
/// 1. It checks if the action associated with the incoming message is related to trading (NewOrder, TakeBuy, or TakeSell).
/// 2. If the user is found in the database, it verifies the trade index and the signature of the message.
///    - If valid, it updates the user's trade index.
///    - If invalid, it logs a warning and sends a message indicating the issue.
/// 3. If the user is not found, it creates a new user entry with the provided trade index if applicable.
///
/// # Arguments
/// * `pool` - The database connection pool used to query and update user data.
/// * `event` - The unwrapped gift event containing the sender's information.
/// * `msg` - The message containing action details and trade index information.
async fn check_trade_index(
    pool: &Pool<Sqlite>,
    event: &UnwrappedGift,
    msg: &Message,
) -> Result<(), MostroError> {
    let message_kind = msg.get_inner_message_kind();

    // Only process actions related to trading
    if !matches!(
        message_kind.action,
        Action::NewOrder | Action::TakeBuy | Action::TakeSell
    ) {
        return Err(MostroError::MostroCantDo(CantDoReason::InvalidAction));
    }

    // If user is present, we check the trade index and signature
    match is_user_present(pool, event.sender.to_string()).await {
        Ok(user) => {
            if let (true, index) = message_kind.has_trade_index() {
                let content: (Message, Signature) = match serde_json::from_str::<(
                    Message,
                    nostr_sdk::secp256k1::schnorr::Signature,
                )>(&event.rumor.content)
                {
                    Ok(data) => data,
                    Err(e) => {
                        tracing::error!("Error deserializing content: {}", e);
                        return Err(MostroError::MostroInternalErr(
                            ServiceError::MessageSerializationError,
                        ));
                    }
                };

                let (_, sig) = content;

                if index <= user.last_trade_index {
                    tracing::info!("Invalid trade index");
                    return Err(MostroError::MostroCantDo(CantDoReason::InvalidTradeIndex));
                }

                if !message_kind.verify_signature(event.rumor.pubkey, sig) {
                    tracing::info!("Invalid signature");
                    return Err(MostroError::MostroCantDo(CantDoReason::InvalidSignature));
                }

                if let Err(e) = update_user_trade_index(pool, event.sender.to_string(), index).await
                {
                    tracing::error!("Error updating user trade index: {}", e);
                }
            }
            Ok(())
        }
        Err(_) => {
            if let (true, last_trade_index) = message_kind.has_trade_index() {
                let new_user: User = User {
                    pubkey: event.sender.to_string(),
                    last_trade_index,
                    ..Default::default()
                };
                if let Err(e) = add_new_user(pool, new_user).await {
                    tracing::error!("Error creating new user: {}", e);
                    return Err(MostroError::MostroCantDo(CantDoReason::CantCreateUser));
                }
            }
            Ok(())
        }
    }
}

/// Handles the processing of a single message action by routing it to the appropriate handler
/// based on the action type. This is the core message routing logic of the application.
///
/// # Arguments
/// * `action` - The type of action to be performed
/// * `msg` - The message containing action details
/// * `event` - The unwrapped gift wrap event
/// * `my_keys` - Node keypair for signing/verification
/// * `pool` - Database connection pool
/// * `ln_client` - Lightning network connector
async fn handle_message_action(
    action: &Action,
    msg: Message,
    event: &UnwrappedGift,
    my_keys: &Keys,
    pool: &Pool<Sqlite>,
    ln_client: &mut LndConnector,
) -> Result<()> {
    match action {
        // Order-related actions
        Action::NewOrder => order_action(msg, event, my_keys, pool)
            .await
            .map_err(|e| e.into()),
        Action::TakeSell => take_sell_action(msg, event, my_keys, pool)
            .await
            .map_err(|e| e.into()),
        Action::TakeBuy => take_buy_action(msg, event, my_keys, pool)
            .await
            .map_err(|e| e.into()),

        // Payment-related actions
        Action::FiatSent => fiat_sent_action(msg, event, my_keys, pool)
            .await
            .map_err(|e| e.into()),
        Action::Release => release_action(msg, event, my_keys, pool, ln_client)
            .await
            .map_err(|e| e.into()),
        Action::AddInvoice => add_invoice_action(msg, event, my_keys, pool)
            .await
            .map_err(|e| e.into()),
        Action::PayInvoice => todo!(),

        // Dispute and rating actions
        Action::Dispute => dispute_action(msg, event, my_keys, pool)
            .await
            .map_err(|e| e.into()),
        Action::RateUser => update_user_reputation_action(msg, event, my_keys, pool)
            .await
            .map_err(|e| e.into()),
        Action::Cancel => cancel_action(msg, event, my_keys, pool, ln_client)
            .await
            .map_err(|e| e.into()),

        // Admin actions
<<<<<<< HEAD
        Action::AdminCancel => admin_cancel_action(msg, event, my_keys, pool, ln_client)
            .await
            .map_err(|e| e.into()),
        Action::AdminSettle => admin_settle_action(msg, event, my_keys, pool, ln_client)
            .await
            .map_err(|e| e.into()),
        Action::AdminAddSolver => admin_add_solver_action(msg, event, my_keys, pool)
            .await
            .map_err(|e| e.into()),
        Action::AdminTakeDispute => admin_take_dispute_action(msg, event, pool)
            .await
            .map_err(|e| e.into()),
        Action::TradePubkey => trade_pubkey_action(msg, event, pool)
            .await
            .map_err(|e| e.into()),
=======
        Action::AdminCancel => admin_cancel_action(msg, event, my_keys, pool, ln_client).await,
        Action::AdminSettle => admin_settle_action(msg, event, my_keys, pool, ln_client).await,
        Action::AdminAddSolver => admin_add_solver_action(msg, event, my_keys, pool).await,
        Action::AdminTakeDispute => admin_take_dispute_action(msg, event, pool).await,
>>>>>>> a61f09d0

        _ => {
            tracing::info!("Received message with action {:?}", action);
            Ok(())
        }
    }
}

/// Main event loop that processes incoming Nostr events.
/// Handles message verification, POW checking, and routes valid messages to appropriate handlers.
///
/// # Arguments
/// * `my_keys` - The node's keypair
/// * `client` - Nostr client instance
/// * `ln_client` - Lightning network connector
/// * `pool` - SQLite connection pool
/// * `rate_list` - Shared list of rating events
pub async fn run(
    my_keys: Keys,
    client: &Client,
    ln_client: &mut LndConnector,
    pool: Pool<Sqlite>,
) -> Result<()> {
    loop {
        let mut notifications = client.notifications();

        // Get pow from config
        let pow = Settings::get_mostro().pow;
        while let Ok(notification) = notifications.recv().await {
            if let RelayPoolNotification::Event { event, .. } = notification {
                // Verify proof of work
                if !event.check_pow(pow) {
                    // Discard events that don't meet POW requirements
                    tracing::info!("Not POW verified event!");
                    continue;
                }
                if let Kind::GiftWrap = event.kind {
                    // Validate event signature
                    if event.verify().is_err() {
                        tracing::warn!("Error in event verification")
                    };

                    let event = match nip59::extract_rumor(&my_keys, &event).await {
                        Ok(u) => u,
                        Err(_) => {
                            println!("Error unwrapping gift");
                            continue;
                        }
                    };
                    // Discard events older than 10 seconds to prevent replay attacks
                    let since_time = chrono::Utc::now()
                        .checked_sub_signed(chrono::Duration::seconds(10))
                        .unwrap()
                        .timestamp() as u64;
                    if event.rumor.created_at.as_u64() < since_time {
                        continue;
                    }

                    let (message, sig): (Message, Option<Signature>) =
                        match serde_json::from_str(&event.rumor.content) {
                            Ok(data) => data,
                            Err(e) => {
                                tracing::error!("Error deserializing content: {}", e);
                                continue;
                            }
                        };
                    let inner_message = message.get_inner_message_kind();

                    let sender_matches_rumor = event.sender == event.rumor.pubkey;

                    if let Some(sig) = sig {
                        // Verify signature only if sender and rumor pubkey are different
                        if !sender_matches_rumor
                            && !inner_message.verify_signature(event.rumor.pubkey, sig)
                        {
                            tracing::warn!("Error in event verification");
                            continue;
                        }
                    } else if !sender_matches_rumor {
                        // If there is no signature and the sender does not match the rumor pubkey, there is also an error
                        tracing::warn!("Error in event verification");
                        continue;
                    }

                    // Check if message is message with trade index
                    check_trade_index(&pool, &event, &message).await;

                    if inner_message.verify() {
                        if let Some(action) = message.inner_action() {
                            if let Err(e) = handle_message_action(
                                &action,
                                message.clone(),
                                &event,
                                &my_keys,
                                &pool,
                                ln_client,
                            )
                            .await
                            {
                                match e.downcast::<MostroError>() {
                                    Ok(err) => {
                                        match err {
                                            MostroError::MostroCantDo(cause) => {
                                                enqueue_cant_do_msg(
                                                    inner_message.request_id,
                                                    inner_message.id,
                                                    cause,
                                                    event.rumor.pubkey,
                                                )
                                                .await
                                            }
                                            MostroError::MostroInternalErr(e) => {
                                                warning_msg(&action, e)
                                            }
                                        };
                                    }
                                    Err(_) => {
                                        todo!()
                                        // warning_msg(&action, e);
                                    }
                                }
                            }
                        }
                    }
                }
            }
        }
    }
}<|MERGE_RESOLUTION|>--- conflicted
+++ resolved
@@ -189,7 +189,6 @@
             .map_err(|e| e.into()),
 
         // Admin actions
-<<<<<<< HEAD
         Action::AdminCancel => admin_cancel_action(msg, event, my_keys, pool, ln_client)
             .await
             .map_err(|e| e.into()),
@@ -205,12 +204,6 @@
         Action::TradePubkey => trade_pubkey_action(msg, event, pool)
             .await
             .map_err(|e| e.into()),
-=======
-        Action::AdminCancel => admin_cancel_action(msg, event, my_keys, pool, ln_client).await,
-        Action::AdminSettle => admin_settle_action(msg, event, my_keys, pool, ln_client).await,
-        Action::AdminAddSolver => admin_add_solver_action(msg, event, my_keys, pool).await,
-        Action::AdminTakeDispute => admin_take_dispute_action(msg, event, pool).await,
->>>>>>> a61f09d0
 
         _ => {
             tracing::info!("Received message with action {:?}", action);
