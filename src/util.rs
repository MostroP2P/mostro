--- conflicted
+++ resolved
@@ -186,7 +186,7 @@
     }
     expire_date
 }
-<<<<<<< HEAD
+
 /// Checks whether an order qualifies as a full privacy order and returns corresponding event tags.
 ///
 /// This asynchronous function verifies whether the user associated with the order exists in the database.
@@ -209,15 +209,11 @@
 /// let identity_pubkey = PublicKey::from_str("02abcdef...").unwrap();
 /// let trade_pubkey = identity_pubkey.clone();
 ///
-/// let tags = check_full_privacy_order(&order, &pool, &identity_pubkey, &trade_pubkey).await?;
+/// let tags = get_tags_for_new_order(&order, &pool, &identity_pubkey, &trade_pubkey).await?;
 /// // Use `tags` for further event processing.
 /// # Ok(())
 /// # }
-/// ```pub async fn check_full_privacy_order(
-=======
-/// Check if the order is full privacy or normal and return the tags accordingly
 pub async fn get_tags_for_new_order(
->>>>>>> 014c6dd6
     new_order_db: &Order,
     pool: &SqlitePool,
     identity_pubkey: &PublicKey,
@@ -312,15 +308,10 @@
         .map_err(|e| MostroInternalErr(ServiceError::DbAccessError(e.to_string())))?;
     let order_id = order.id;
     info!("New order saved Id: {}", order_id);
-<<<<<<< HEAD
-    // Get user reputation
-
-    let tags =
-        check_full_privacy_order(&new_order_db, pool, &identity_pubkey, &trade_pubkey).await?;
-=======
+
     // Get tags for new order in case of full privacy or normal order
     let tags = get_tags_for_new_order(&new_order_db, pool, &identity_pubkey, &trade_pubkey).await?;
->>>>>>> 014c6dd6
+
     // nip33 kind with order fields as tags and order id as identifier
     let event = new_event(keys, "", order_id.to_string(), tags)
         .map_err(|e| MostroInternalErr(ServiceError::NostrError(e.to_string())))?;
