--- conflicted
+++ resolved
@@ -49,15 +49,11 @@
                 if let Kind::EncryptedDirectMessage = event.kind {
                     // We validates if the event is correctly signed
                     event.verify()?;
-<<<<<<< HEAD
-                    let message = decrypt(my_keys.secret_key()?, &event.pubkey, &event.content);
-=======
                     let message = nip04::decrypt(
                         my_keys.secret_key().unwrap(),
                         &event.pubkey,
                         &event.content,
                     );
->>>>>>> 742ada2d
                     if let Ok(m) = message {
                         let message = Message::from_json(&m);
                         if let Ok(msg) = message {
