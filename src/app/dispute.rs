use crate::db::{add_dispute, update_order_buyer_dispute, update_order_seller_dispute};
use crate::util::send_dm;

use anyhow::Result;
use log::error;
use mostro_core::dispute::{Dispute, Status};
use mostro_core::order::Order;
use mostro_core::{Action, Message};
use nostr_sdk::prelude::*;
use sqlx::{Pool, Sqlite};
use sqlx_crud::Crud;

pub async fn dispute_action(
    msg: Message,
    event: &Event,
    my_keys: &Keys,
    client: &Client,
    pool: &Pool<Sqlite>,
) -> Result<()> {
    let order_id = msg.order_id.unwrap();
    let order = match Order::by_id(pool, order_id).await? {
        Some(order) => order,
        None => {
            error!("Dispute: Order Id {order_id} not found!");
            return Ok(());
        }
    };

    let buyer = order.buyer_pubkey.unwrap();
    let seller = order.seller_pubkey.unwrap();
    let message_sender = event.pubkey.to_bech32()?;
    // Get counterpart pubkey
    let mut counterpart: String = String::new();
    let mut buyer_dispute: bool = false;
    let mut seller_dispute: bool = false;

    // Find the counterpart public key
    if message_sender == buyer {
        counterpart = seller;
        buyer_dispute = true;
    } else if message_sender == seller {
        counterpart = buyer;
        seller_dispute = true;
    };

    // Add a check in case of no counterpart found
    if counterpart.is_empty() {
        // We create a Message
        let message = Message::new(0, Some(order.id), None, Action::CantDo, None);
        let message = message.as_json()?;
        send_dm(client, my_keys, &event.pubkey, message).await?;

        return Ok(());
    };

    let mut update_seller_dispute = false;
    let mut update_buyer_dispute = false;
    if seller_dispute && !order.seller_dispute {
        update_seller_dispute = true;
        update_order_seller_dispute(pool, order_id, update_seller_dispute).await?;
    } else if buyer_dispute && !order.buyer_dispute {
        update_buyer_dispute = true;
        update_order_buyer_dispute(pool, order_id, update_buyer_dispute).await?;
    };
    if !update_buyer_dispute && !update_seller_dispute {
        return Ok(());
    };
    let dispute = Dispute {
        order_id,
        status: Status::Pending,
        solver_pubkey: None,
        created_at: 0,
        taken_at: 0,
    };
    add_dispute(&dispute, pool).await?;
<<<<<<< HEAD
    // We create a Message for the initiator
    let message = Message::new(0, Some(order.id), None, Action::DisputeInitiatedByYou, None);
    let message = message.as_json()?;
    let initiator_pubkey = XOnlyPublicKey::from_bech32(message_sender)?;
    send_dm(client, my_keys, &initiator_pubkey, message).await?;

    // We create a Message for the counterpart
    let message = Message::new(
        0,
        Some(order.id),
        None,
        Action::DisputeInitiatedByPeer,
        None,
    );
    let message = message.as_json()?;
    let counterpart_pubkey = XOnlyPublicKey::from_bech32(counterpart)?;
    send_dm(client, my_keys, &counterpart_pubkey, message).await?;
=======
>>>>>>> 0abb8e29

    Ok(())
}<|MERGE_RESOLUTION|>--- conflicted
+++ resolved
@@ -73,7 +73,7 @@
         taken_at: 0,
     };
     add_dispute(&dispute, pool).await?;
-<<<<<<< HEAD
+
     // We create a Message for the initiator
     let message = Message::new(0, Some(order.id), None, Action::DisputeInitiatedByYou, None);
     let message = message.as_json()?;
@@ -91,8 +91,6 @@
     let message = message.as_json()?;
     let counterpart_pubkey = XOnlyPublicKey::from_bech32(counterpart)?;
     send_dm(client, my_keys, &counterpart_pubkey, message).await?;
-=======
->>>>>>> 0abb8e29
 
     Ok(())
 }