--- conflicted
+++ resolved
@@ -94,11 +94,7 @@
         // premium (premium) - The premium
         ("premium".to_string(), order.premium.to_string()),
         // User rating
-<<<<<<< HEAD
         ("rating".to_string(), create_rating_string(reputation)),
-=======
-        ("Rating".to_string(), create_rating_string(reputation)),
->>>>>>> 4c4e2a6f
         // Label to identify this is a Mostro's order
         ("y".to_string(), "mostrop2p".to_string()),
         // Table name
